--- conflicted
+++ resolved
@@ -10,9 +10,6 @@
 from icecream import ic
 from scipy import stats
 from torch.distributions.normal import Normal
-<<<<<<< HEAD
-import wandb
-=======
 import logging
 
 class AttentionPooling(nn.Module):
@@ -41,7 +38,7 @@
         context_vector += Q_cls
 
         return context_vector.squeeze(1)
->>>>>>> 7468cefd
+import wandb
 
 class BaseModel(nn.Module):
     """
