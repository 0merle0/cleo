--- conflicted
+++ resolved
@@ -62,25 +62,6 @@
     model = Ensemble(cfg)
 
     # setup pytorch lightning trainer
-<<<<<<< HEAD
-    if cfg.data.validation_mode is None:
-        trainer = pl.Trainer(
-            max_epochs=cfg.trainer.max_epochs,
-            logger=logger,
-            callbacks=callbacks,
-            log_every_n_steps=cfg.trainer.log_every_n_steps,
-            check_val_every_n_epoch=cfg.trainer.check_val_every_n_epoch,
-            num_sanity_val_steps=0,
-        )
-    else:
-        trainer = pl.Trainer(
-            max_epochs=cfg.trainer.max_epochs,
-            logger=logger,
-            callbacks=callbacks,
-            log_every_n_steps=cfg.trainer.log_every_n_steps,
-            check_val_every_n_epoch=cfg.trainer.check_val_every_n_epoch,
-        )
-=======
     trainer = pl.Trainer(
         max_epochs=cfg.trainer.max_epochs,
         logger=loggers,
@@ -88,7 +69,6 @@
         log_every_n_steps=cfg.trainer.log_every_n_steps,
         check_val_every_n_epoch=cfg.trainer.check_val_every_n_epoch,
     )
->>>>>>> 884b5b55
 
     # train model
     trainer.fit(
