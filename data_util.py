import os
import torch
from torch.utils.data import Dataset, DataLoader
import fragment_util
import pdb_util
import pytorch_lightning as pl
import pandas as pd
from sklearn.model_selection import train_test_split
import logging
from icecream import ic


class FragmentDataset(Dataset):

    def __init__(self, cfg, df):
        """Simplified dataset."""

        super(FragmentDataset, self).__init__()
        self.cfg = cfg
        self.df = df
        self.fragment_dictionary = fragment_util.get_fragment_dictionary(
            cfg.fragment_csv
        )
        self.max_num_fragments = max(
            [len(self.fragment_dictionary[x]) for x in self.fragment_dictionary]
        )

    def featurize_inputs(self, index):
        """Featurize an index from dataframe."""

        # get info from dataframe
        row = self.df.iloc[index]
        name = row[self.cfg.name_col]
        seq = row[self.cfg.seq_col]
        label = row[self.cfg.label_col]
        label = torch.tensor(label)[None]  # add batch dimension

        if self.cfg.input_type == "embedding":
            # expecting directory structure of:
            #       embeddings_folder/frag1_frag2...fragNsub/frag1_frag2_frag3_...fragN.pt"
            name_split = name.split(self.cfg.split_fragments_on)
            subfolder = self.cfg.path_connecting_variable.join(
                name_split[: self.cfg.num_fragments_in_subfolder]
            )
            file_name = (
                self.cfg.path_connecting_variable.join(
                    name_split[: self.cfg.num_fragments]
                )
                + ".pt"
            )
            emb_path = os.path.join(self.cfg.path_to_embeddings, subfolder, file_name)
            assert os.path.exists(
                emb_path
            ), f"Embedding path does not exist: {emb_path}"
            input_feat = torch.load(emb_path, map_location="cpu")
            if self.cfg.embedding_key is not None:
                input_feat = input_feat[self.cfg.embedding_key]
            assert isinstance(
                input_feat, torch.Tensor
            ), f"Embedding must be a tensor, but got: {type(input_feat)}"

            if input_feat.shape[0] == 1:
                input_feat = input_feat[0]  # remove batch dimension if it exists

        elif self.cfg.input_type == "fragment":
            # using fragment featurization
            input_feat = fragment_util.featurize_fragments(
                [name],
                self.fragment_dictionary,
                to_split_on=self.cfg.split_fragments_on,
                num_fragments=len(self.fragment_dictionary),
            )
            input_feat = torch.nn.functional.one_hot(
                input_feat[0], num_classes=self.max_num_fragments
            )

        elif self.cfg.input_type == "sequence":
            # using one hot seqeunce encoding
            input_feat = torch.tensor([pdb_util.aa12num[x] for x in seq])
            input_feat = torch.nn.functional.one_hot(input_feat, num_classes=20)

        # NOTE: this is a quick patch to concatenate esm and mpnn embeddings
        elif self.cfg.input_type == "esm+mpnn":
            name_split = name.split(self.cfg.split_fragments_on)
            subfolder = self.cfg.path_connecting_variable.join(
                name_split[: self.cfg.num_fragments_in_subfolder]
            )
            file_name = (
                self.cfg.path_connecting_variable.join(
                    name_split[: self.cfg.num_fragments]
                )
                + ".pt"
            )

            esm_path = os.path.join(
                self.cfg.path_to_embeddings, "esm_embeddings", subfolder, file_name
            )
            mpnn_path = os.path.join(
                self.cfg.path_to_embeddings, "mpnn_embeddings", subfolder, file_name
            )
            assert os.path.exists(
                esm_path
            ), f"Embedding path does not exist: {esm_path}"
            assert os.path.exists(
                mpnn_path
            ), f"Embedding path does not exist: {mpnn_path}"

            esm_input_feat = torch.load(esm_path, map_location="cpu")[
                1:-1
            ]  # remove irrelevant tokens
            mpnn_input_feat = torch.load(mpnn_path, map_location="cpu")
            mpnn_input_feat = mpnn_input_feat["h_V"][0]

            input_feat = torch.cat([esm_input_feat, mpnn_input_feat], dim=-1)

        else:
            raise Exception(f"Input type not recognized: {self.cfg.input_type}")

        if self.cfg.input_shape == "BD":
            input_feat = input_feat.flatten()

        return input_feat.float(), label.float()  # set to float32

    def __len__(self):
        return len(self.df)

    def __getitem__(self, index):
        return self.featurize_inputs(index)


class FragmentDataModule(pl.LightningDataModule):
    def __init__(self, cfg):
        super(FragmentDataModule, self).__init__()
        self.full_cfg = cfg
        self.cfg = cfg.data

        # only init val loader if in validation mode
        if self.cfg.validation_mode:
            self.val_dataloader = self._val_dataloader

    def get_train_val_split(self, df):
        """Split data into train and val."""

        df_val = None
        if self.cfg.validation_mode == "random":
            logging.info("Random validation")

            df_train, df_val = train_test_split(
                df,
                test_size=self.cfg.val_size,
                random_state=self.cfg.seed,
            )

        elif self.cfg.validation_mode == "top-k":
            logging.info("Top k validation")
            df_val = df.sort_values(
                by=self.cfg.dataset_cfg.label_col, ascending=False
            ).head(self.cfg.top_k_validation)
            df_train = df[~df.index.isin(df_val.index)]

        elif self.cfg.validation_mode == "label":
            logging.info("Label validation")
            df_train = df[~df[self.cfg.val_label]]
            df_val = df[df[self.cfg.val_label]]

        elif self.cfg.validation_mode is None:
            logging.info("Validation is turned off")
            df_train = df

        else:
            raise Exception(
                f"Validation mode not recognized: {self.cfg.validation_mode}"
            )

        # build datasets
        train_dataset = FragmentDataset(self.cfg.dataset_cfg, df_train)
        val_dataset = None
        if df_val is not None:
            val_dataset = FragmentDataset(self.cfg.dataset_cfg, df_val)
        return train_dataset, val_dataset

    def prepare_data(self):
        """Load local data on cpu."""
        df = pd.read_csv(self.cfg.dataset)
        self.train_dataset, self.val_dataset = self.get_train_val_split(df)

    def setup(self, stage):
        """Called on each DDP process."""
        # currently not being used at the moment
        pass

    def train_dataloader(self):
        """Training dataloader."""
        return DataLoader(
            self.train_dataset,
            batch_size=self.cfg.train_batch_size,
            shuffle=True,
            num_workers=self.cfg.num_workers,
        )

    def _val_dataloader(self):
        """Validation dataloader."""
<<<<<<< HEAD
        val_loader = []
        if self.cfg.validation_mode is not None:
            val_loader = DataLoader(
                self.val_dataset,
                batch_size=self.cfg.val_batch_size,
                shuffle=False,
                num_workers=self.cfg.num_workers,
            )
        return val_loader

    def test_dataloader(self):
        """Test dataloader not used."""
        return None

    def predict_dataloader(self):
        """Predict dataloader not used."""
        return None
=======
        return DataLoader(
            self.val_dataset,
            batch_size=self.cfg.val_batch_size,
            shuffle=False,
            num_workers=self.cfg.num_workers,
        )
>>>>>>> 884b5b55
<|MERGE_RESOLUTION|>--- conflicted
+++ resolved
@@ -200,29 +200,9 @@
 
     def _val_dataloader(self):
         """Validation dataloader."""
-<<<<<<< HEAD
-        val_loader = []
-        if self.cfg.validation_mode is not None:
-            val_loader = DataLoader(
-                self.val_dataset,
-                batch_size=self.cfg.val_batch_size,
-                shuffle=False,
-                num_workers=self.cfg.num_workers,
-            )
-        return val_loader
-
-    def test_dataloader(self):
-        """Test dataloader not used."""
-        return None
-
-    def predict_dataloader(self):
-        """Predict dataloader not used."""
-        return None
-=======
         return DataLoader(
             self.val_dataset,
             batch_size=self.cfg.val_batch_size,
             shuffle=False,
             num_workers=self.cfg.num_workers,
-        )
->>>>>>> 884b5b55
+        )