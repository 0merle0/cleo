import os
import torch
from torch.utils.data import Dataset, DataLoader
import fragment_util
import pdb_util
import pytorch_lightning as pl
import pandas as pd
from sklearn.model_selection import train_test_split
<<<<<<< HEAD
import glob
import os
import pdb

class FragmentDataset(Dataset):
    
    def __init__(
                    self, 
                    df,
                    input_col,
                    label_col,
                    name_col,
                    fragment_csv,
                    use_fragment_representation,
                    use_pretrained_embeddings,
                    embedding_path,
                ):
        """Simplified dataset."""

        super(FragmentDataset, self).__init__()
        features = self.featurize_inputs(
                                            df,
                                            input_col,
                                            label_col,
                                            name_col,
                                            fragment_csv,
                                            use_fragment_representation,
                                            use_pretrained_embeddings,
                                            embedding_path                                        
                                        )   
        self.input_feats, self.labels = features

    def get_one_hot(self, seqs, num_classes=20):
        """Go from num seq to one hot seq."""
        one_hot_seqs = []
        for x in seqs:
            one_hot_seqs.append(torch.nn.functional.one_hot(x,num_classes=num_classes))
        return torch.stack(one_hot_seqs)
        
    def featurize_inputs(
                            self, 
                            df, 
                            input_col, 
                            label_col, 
                            name_col, 
                            fragment_csv,
                            use_fragment_representation,
                            use_pretrained_embeddings,
                            embedding_path
                        ):
        """Featurize inputs from dataframe."""
        labels = torch.tensor(df[label_col].tolist()) 

        if use_fragment_representation:
            assert fragment_csv is not None, 'Must provide fragment csv if training over fragment space'
            # if training over fragment space
            fragment_dictionary = fragment_util.get_fragment_dictionary(fragment_csv)
            input_feats = fragment_util.featurize_fragments(
                                                        df[name_col].tolist(), 
                                                        fragment_dictionary
                                                        )
            num_classes = max([len(fragment_dictionary[x]) for x in fragment_dictionary])
            input_feats = self.get_one_hot(input_feats, num_classes=num_classes)
            input_feats = input_feats.reshape(input_feats.shape[0],-1)
        elif use_pretrained_embeddings:

            print('Using pretrained embeddings')

            if embedding_path is None:
                raise Exception('Must provide embedding path if using pretrained embeddings')

            # Infer file pattern from first AA sequence 
            if not hasattr(self, '_file_pattern'):
                # Get first AA sequence
                first_aa = df['AAs'].iloc[0]
                
                for entry in os.scandir(embedding_path):
                    if entry.name.endswith('.pt') and first_aa in entry.name:
                        example_file = entry.name
                        prefix = example_file.split(first_aa)[0]
                        suffix = example_file.split(first_aa)[1]
                        self._file_pattern = (prefix, suffix)
                        break
                else:
                    raise FileNotFoundError(f"Could not find any .pt files in the path")

            all_embeddings = []

            for _, row in df.iterrows():
                prefix, suffix = self._file_pattern
                path = os.path.join(embedding_path, f"{prefix}{row['AAs']}{suffix}")
                
                if not os.path.exists(path):
                    raise FileNotFoundError(f"Could not find embeddings file for sequence {row['AAs']}")
                
                embedding_dict = torch.load(path, map_location='cpu') 
                embedding = embedding_dict[row['AAs']]
                all_embeddings.append(embedding)

            input_feats = torch.stack(all_embeddings)
            input_feats = input_feats.reshape(input_feats.shape[0],-1)
=======
import logging


class FragmentDataset(Dataset):
    
    def __init__(self, cfg, df):
        """Simplified dataset."""

        super(FragmentDataset, self).__init__()
        self.cfg = cfg
        self.df = df
        self.fragment_dictionary = fragment_util.get_fragment_dictionary(cfg.fragment_csv)
        self.max_num_fragments = max([len(self.fragment_dictionary[x]) for x in self.fragment_dictionary])
    
    def featurize_inputs(self, index):
        """Featurize an index from dataframe."""

        # get info from dataframe
        row = self.df.iloc[index]
        name = row[self.cfg.name_col]
        seq = row[self.cfg.seq_col]
        label = row[self.cfg.label_col]
        label = torch.tensor(label)[None] # add batch dimension

        if self.cfg.input_type == 'embedding':
            # expecting directory structure of:
            #       embeddings_folder/frag1_frag2...fragNsub/frag1_frag2_frag3_...fragN.pt"
            name_split = name.split(self.cfg.split_fragments_on)
            subfolder = self.cfg.path_connecting_variable.join(name_split[:self.cfg.num_fragments_in_subfolder])
            file_name = self.cfg.path_connecting_variable.join(name_split[:self.cfg.num_fragments]) + ".pt"
            emb_path = os.path.join(self.cfg.path_to_embeddings, subfolder, file_name)
            assert os.path.exists(emb_path), f'Embedding path does not exist: {emb_path}'
            input_feat = torch.load(emb_path, map_location='cpu')
            if self.cfg.embedding_key is not None:
                input_feat = input_feat[self.cfg.embedding_key]
            assert isinstance(input_feat, torch.Tensor), f'Embedding must be a tensor, but got: {type(input_feat)}'

            if input_feat.shape[0] == 1:
                input_feat = input_feat[0] # remove batch dimension if it exists

        elif self.cfg.input_type == 'fragment':
            # using fragment featurization
            input_feat = fragment_util.featurize_fragments(
                                                            [name],
                                                            self.fragment_dictionary, 
                                                            to_split_on=self.cfg.split_fragments_on,
                                                            num_fragments=len(self.fragment_dictionary),
                                                            )
            input_feat = torch.nn.functional.one_hot(input_feat[0], num_classes=self.max_num_fragments)

        elif self.cfg.input_type == 'sequence':
            # using one hot seqeunce encoding
            input_feat = torch.tensor([pdb_util.aa12num[x] for x in seq])
            input_feat = torch.nn.functional.one_hot(input_feat,num_classes=20)
        
>>>>>>> 7468cefd
        else:
            raise Exception(f'Input type not recognized: {self.cfg.input_type}')
        
        if self.cfg.input_shape == "BD":
            input_feat = input_feat.flatten()

<<<<<<< HEAD
            # if one hot then featurize the sequences to be one hot
            input_feats = self.get_one_hot(input_feats, num_classes=num_classes)
            input_feats = input_feats.reshape(input_feats.shape[0],-1)

        return input_feats, labels
=======
        return input_feat.float(), label.float() # set to float32
>>>>>>> 7468cefd

    def __len__(self):
        return len(self.df)
    
    def __getitem__(self, index):
        return self.featurize_inputs(index)
    

class FragmentDataModule(pl.LightningDataModule):
    def __init__(self, cfg):
        super(FragmentDataModule, self).__init__()
        self.cfg = cfg
    
    def get_train_val_split(self, df):
        """Split data into train and val."""
        
        df_val = None
        if self.cfg.validation_mode == 'random':
            logging.info('Random validation')

            df_train, df_val =  train_test_split(
                                        df, 
                                        test_size=self.cfg.val_size, 
                                        random_state=self.cfg.seed,
                                    )

        elif self.cfg.validation_mode == 'top-k':
            logging.info('Top k validation')
            raise Exception('Not implemented yet')

        elif self.cfg.validation_mode == 'label':
            logging.info('Label validation')
            df_train = df[~df[self.cfg.val_label]]
            df_val = df[df[self.cfg.val_label]]      

        elif self.cfg.validation_mode is None:
            logging.info('Validation is turned off')
            df_train = df

        else:
            raise Exception(f'Validation mode not recognized: {self.cfg.validation_mode}')

        # build datasets
<<<<<<< HEAD
        train_dataset = FragmentDataset(
                                            df_train,
                                            input_col=self.cfg.input_col,
                                            label_col=self.cfg.label_col,
                                            name_col=self.cfg.name_col,
                                            fragment_csv=self.cfg.fragment_csv,
                                            use_fragment_representation=self.cfg.use_fragment_representation,
                                            use_pretrained_embeddings=self.cfg.use_pretrained_embeddings.use,
                                            embedding_path=self.cfg.use_pretrained_embeddings.embeddings_path
                                        )
        print('Train dataset length:', len(train_dataset))
        print('First input shape:', train_dataset[0][0].shape)
        val_dataset = None
        if df_val is not None:
            val_dataset = FragmentDataset(
                                            df_val,
                                            input_col=self.cfg.input_col,
                                            label_col=self.cfg.label_col,
                                            name_col=self.cfg.name_col,
                                            fragment_csv=self.cfg.fragment_csv,
                                            use_fragment_representation=self.cfg.use_fragment_representation,
                                            use_pretrained_embeddings=self.cfg.use_pretrained_embeddings.use,
                                            embedding_path=self.cfg.use_pretrained_embeddings.embeddings_path
                                        )   
        
=======
        train_dataset = FragmentDataset(self.cfg.dataset_cfg, df_train)
        val_dataset = None
        if df_val is not None:
            val_dataset = FragmentDataset(self.cfg.dataset_cfg, df_val)   
>>>>>>> 7468cefd
        return train_dataset, val_dataset


    def compute_distances(self, seq1, seq2_list):
        """Compute Hamming distances between a sequence and a list of sequences."""
        dists = []
        for seq2 in seq2_list:
            dist = sum(a != b for a, b in zip(seq1, seq2))
            dists.append(dist)
        return dists

    def prepare_data(self):
        """Load local data on cpu."""
        df = pd.read_csv(self.cfg.dataset)
        self.train_dataset, self.val_dataset = self.get_train_val_split(df) 
        

        # test data       
        if self.cfg.test_dataset is not None:
            train_seqs = df[~df[self.cfg.val_label]][self.cfg.input_col].tolist()
            test_df = pd.read_csv(self.cfg.test_dataset)
            min_dists = []
            mean_dists = []
            for seq in test_df[self.cfg.input_col]:
                dists = self.compute_distances(seq, train_seqs)
                min_dists.append(min(dists))
                mean_dists.append(sum(dists) / len(dists))

            
            self.test_dataset = FragmentDataset(
                                                test_df,
                                                input_col=self.cfg.input_col,
                                                label_col=self.cfg.label_col,
                                                name_col=self.cfg.name_col,
                                                fragment_csv=self.cfg.fragment_csv,
                                                use_fragment_representation=self.cfg.use_fragment_representation,
                                                use_pretrained_embeddings=self.cfg.use_pretrained_embeddings.use,
                                                embedding_path=self.cfg.use_pretrained_embeddings.embeddings_path
                                            )
            
            self.test_dataset.min_dists = torch.tensor(min_dists)
            self.test_dataset.mean_dists = torch.tensor(mean_dists)

    def setup(self, stage):
        """Called on each DDP process."""
        # currently not being used at the moment
        pass

    def train_dataloader(self):
        """Training dataloader."""
        return DataLoader(self.train_dataset, 
                               batch_size=self.cfg.train_batch_size,
                               shuffle=True,
                               num_workers=self.cfg.num_workers)

    def val_dataloader(self):
        """Validation dataloader."""
        val_loader = None
        if self.cfg.validation_mode is not None:
            val_loader =  DataLoader(self.val_dataset,
                               batch_size=self.cfg.val_batch_size,
                               shuffle=False,
                               num_workers=self.cfg.num_workers)
        return val_loader 

    def test_dataloader(self):
        """Test dataloader."""
        test_loader = None
        if self.cfg.test_dataset is not None:
            test_loader = DataLoader(
                                    self.test_dataset,
                                    batch_size=self.cfg.test_batch_size,
                                    shuffle=False,
                                    num_workers=self.cfg.num_workers,
        )
        return test_loader
    
    def predict_dataloader(self):
        """Predict dataloader not used."""
        return None<|MERGE_RESOLUTION|>--- conflicted
+++ resolved
@@ -6,111 +6,10 @@
 import pytorch_lightning as pl
 import pandas as pd
 from sklearn.model_selection import train_test_split
-<<<<<<< HEAD
+import logging
 import glob
 import os
 import pdb
-
-class FragmentDataset(Dataset):
-    
-    def __init__(
-                    self, 
-                    df,
-                    input_col,
-                    label_col,
-                    name_col,
-                    fragment_csv,
-                    use_fragment_representation,
-                    use_pretrained_embeddings,
-                    embedding_path,
-                ):
-        """Simplified dataset."""
-
-        super(FragmentDataset, self).__init__()
-        features = self.featurize_inputs(
-                                            df,
-                                            input_col,
-                                            label_col,
-                                            name_col,
-                                            fragment_csv,
-                                            use_fragment_representation,
-                                            use_pretrained_embeddings,
-                                            embedding_path                                        
-                                        )   
-        self.input_feats, self.labels = features
-
-    def get_one_hot(self, seqs, num_classes=20):
-        """Go from num seq to one hot seq."""
-        one_hot_seqs = []
-        for x in seqs:
-            one_hot_seqs.append(torch.nn.functional.one_hot(x,num_classes=num_classes))
-        return torch.stack(one_hot_seqs)
-        
-    def featurize_inputs(
-                            self, 
-                            df, 
-                            input_col, 
-                            label_col, 
-                            name_col, 
-                            fragment_csv,
-                            use_fragment_representation,
-                            use_pretrained_embeddings,
-                            embedding_path
-                        ):
-        """Featurize inputs from dataframe."""
-        labels = torch.tensor(df[label_col].tolist()) 
-
-        if use_fragment_representation:
-            assert fragment_csv is not None, 'Must provide fragment csv if training over fragment space'
-            # if training over fragment space
-            fragment_dictionary = fragment_util.get_fragment_dictionary(fragment_csv)
-            input_feats = fragment_util.featurize_fragments(
-                                                        df[name_col].tolist(), 
-                                                        fragment_dictionary
-                                                        )
-            num_classes = max([len(fragment_dictionary[x]) for x in fragment_dictionary])
-            input_feats = self.get_one_hot(input_feats, num_classes=num_classes)
-            input_feats = input_feats.reshape(input_feats.shape[0],-1)
-        elif use_pretrained_embeddings:
-
-            print('Using pretrained embeddings')
-
-            if embedding_path is None:
-                raise Exception('Must provide embedding path if using pretrained embeddings')
-
-            # Infer file pattern from first AA sequence 
-            if not hasattr(self, '_file_pattern'):
-                # Get first AA sequence
-                first_aa = df['AAs'].iloc[0]
-                
-                for entry in os.scandir(embedding_path):
-                    if entry.name.endswith('.pt') and first_aa in entry.name:
-                        example_file = entry.name
-                        prefix = example_file.split(first_aa)[0]
-                        suffix = example_file.split(first_aa)[1]
-                        self._file_pattern = (prefix, suffix)
-                        break
-                else:
-                    raise FileNotFoundError(f"Could not find any .pt files in the path")
-
-            all_embeddings = []
-
-            for _, row in df.iterrows():
-                prefix, suffix = self._file_pattern
-                path = os.path.join(embedding_path, f"{prefix}{row['AAs']}{suffix}")
-                
-                if not os.path.exists(path):
-                    raise FileNotFoundError(f"Could not find embeddings file for sequence {row['AAs']}")
-                
-                embedding_dict = torch.load(path, map_location='cpu') 
-                embedding = embedding_dict[row['AAs']]
-                all_embeddings.append(embedding)
-
-            input_feats = torch.stack(all_embeddings)
-            input_feats = input_feats.reshape(input_feats.shape[0],-1)
-=======
-import logging
-
 
 class FragmentDataset(Dataset):
     
@@ -164,22 +63,13 @@
             input_feat = torch.tensor([pdb_util.aa12num[x] for x in seq])
             input_feat = torch.nn.functional.one_hot(input_feat,num_classes=20)
         
->>>>>>> 7468cefd
         else:
             raise Exception(f'Input type not recognized: {self.cfg.input_type}')
         
         if self.cfg.input_shape == "BD":
             input_feat = input_feat.flatten()
 
-<<<<<<< HEAD
-            # if one hot then featurize the sequences to be one hot
-            input_feats = self.get_one_hot(input_feats, num_classes=num_classes)
-            input_feats = input_feats.reshape(input_feats.shape[0],-1)
-
-        return input_feats, labels
-=======
         return input_feat.float(), label.float() # set to float32
->>>>>>> 7468cefd
 
     def __len__(self):
         return len(self.df)
@@ -223,38 +113,10 @@
             raise Exception(f'Validation mode not recognized: {self.cfg.validation_mode}')
 
         # build datasets
-<<<<<<< HEAD
-        train_dataset = FragmentDataset(
-                                            df_train,
-                                            input_col=self.cfg.input_col,
-                                            label_col=self.cfg.label_col,
-                                            name_col=self.cfg.name_col,
-                                            fragment_csv=self.cfg.fragment_csv,
-                                            use_fragment_representation=self.cfg.use_fragment_representation,
-                                            use_pretrained_embeddings=self.cfg.use_pretrained_embeddings.use,
-                                            embedding_path=self.cfg.use_pretrained_embeddings.embeddings_path
-                                        )
-        print('Train dataset length:', len(train_dataset))
-        print('First input shape:', train_dataset[0][0].shape)
-        val_dataset = None
-        if df_val is not None:
-            val_dataset = FragmentDataset(
-                                            df_val,
-                                            input_col=self.cfg.input_col,
-                                            label_col=self.cfg.label_col,
-                                            name_col=self.cfg.name_col,
-                                            fragment_csv=self.cfg.fragment_csv,
-                                            use_fragment_representation=self.cfg.use_fragment_representation,
-                                            use_pretrained_embeddings=self.cfg.use_pretrained_embeddings.use,
-                                            embedding_path=self.cfg.use_pretrained_embeddings.embeddings_path
-                                        )   
-        
-=======
         train_dataset = FragmentDataset(self.cfg.dataset_cfg, df_train)
         val_dataset = None
         if df_val is not None:
             val_dataset = FragmentDataset(self.cfg.dataset_cfg, df_val)   
->>>>>>> 7468cefd
         return train_dataset, val_dataset
 
 
